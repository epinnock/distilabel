--- conflicted
+++ resolved
@@ -15,9 +15,6 @@
 1. As an AI engineer I want to **build domain-specific instruction datasets** to fine-tune OSS LLMs with increased accuracy.
 2. As an AI engineer I want to **build domain-specific and diverse preference datasets** to use RLHF-related methods and align LLMs (e.g, increase the ability to follow instructions or give thruthful responses).
 
-<<<<<<< HEAD
-This readme might be outdated the best place to get started is the [documentation](http://distilabel.argilla.io/).
-
 ## Quickstart
 
 Install with `pip` (requires Python 3.8+):
@@ -25,15 +22,6 @@
 pip install distilabel[openai]
 ```
 
-=======
-## Quickstart
-
-Install with `pip` (requires Python 3.8+):
-```sh
-pip install distilabel[openai]
-```
-
->>>>>>> 9c7084d8
 Build a preference dataset for DPO/RLHF:
 ```python
 from datasets import load_dataset
@@ -43,49 +31,6 @@
 
 # dataset with instructions
 dataset = (
-<<<<<<< HEAD
-    load_dataset("HuggingFaceH4/instruction-dataset", split="test[:5]")
-    .remove_columns(["completion", "meta"])
-    .rename_column("prompt", "input")
-)
-
-# use gpt3.5 turbo for generating responses
-task = TextGenerationTask() 
-
-generator = OpenAILLM(
-    task=task, 
-    max_new_tokens=512
-    #openai_api_key="sk-.."
-)
-
-# build preference dataset comparing two responses
-# focusing on the instruction-following skill
-pipe = pipeline("preference", "instruction-following", generator=generator)
-
-dataset = pipe.generate(dataset, num_generations=2)
-```
-
-Push to Argilla for human feedback:
-
-```python
-import argilla as rg
-
-rg.init(
-    api_key="<YOUR_API_KEY>",
-    api_url="<YOUR_ARGILLA_API_URL>"
-)
-
-rg_dataset = dataset.to_argilla()
-rg_dataset.push_to_argilla(name="preference-dataset", workspace="admin")
-```
-
-
-
-https://github.com/argilla-io/distilabel/assets/1107111/e7769a0e-d11e-4e2f-b059-fdc5a51fb48b
-
-
-
-=======
     load_dataset("HuggingFaceH4/instruction-dataset", split="test[:10]")
     .remove_columns(["completion", "meta"])
     .rename_column("prompt", "input")
@@ -101,7 +46,6 @@
 dataset = pipeline.generate(dataset)
 ```
 
->>>>>>> 9c7084d8
 ## Motivation
 Recent projects like [Zephyr](https://huggingface.co/collections/HuggingFaceH4/zephyr-7b-6538c6d6d5ddd1cbb1744a66) and [Tulu](https://huggingface.co/collections/allenai/tulu-v2-suite-6551b56e743e6349aab45101) have shown it's possible to **build highly powerful open-source models with DPO and AI Feedback** (AIF) datasets. 
 
@@ -117,11 +61,6 @@
 
 * 🧑‍🦱 **Human-in-the-loop**: One line of code integration with Argilla to improve and correct datasets.
 
-<<<<<<< HEAD
-## Overview
-![distilabel](https://github.com/argilla-io/distilabel/assets/1107111/1f1aa3ca-9796-49f1-8b76-84a9b87a27f7)
-=======
->>>>>>> 9c7084d8
 
 ## Roadmap
 
